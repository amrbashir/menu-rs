#![allow(unused)]
use muda::{
    accelerator::{Accelerator, Code, Modifiers},
    menu_event_receiver, AboutMetadata, CheckMenuItem, Menu, MenuItem, PredefinedMenuItem, Submenu,
};
#[cfg(target_os = "macos")]
use winit::platform::macos::{EventLoopBuilderExtMacOS, WindowExtMacOS};
#[cfg(target_os = "windows")]
use winit::platform::windows::{EventLoopBuilderExtWindows, WindowExtWindows};
use winit::{
    event::{ElementState, Event, MouseButton, WindowEvent},
    event_loop::{ControlFlow, EventLoopBuilder},
    window::WindowBuilder,
};

fn main() {
    let mut event_loop_builder = EventLoopBuilder::new();

    let menu_bar = Menu::new();

    #[cfg(target_os = "windows")]
    {
        let menu_bar_c = menu_bar.clone();
        event_loop_builder.with_msg_hook(move |msg| {
            use windows_sys::Win32::UI::WindowsAndMessaging::{TranslateAcceleratorW, MSG};
            unsafe {
                let msg = msg as *const MSG;
                let translated = TranslateAcceleratorW((*msg).hwnd, menu_bar_c.haccel(), msg);
                translated == 1
            }
        });
    }
    #[cfg(target_os = "macos")]
    event_loop_builder.with_default_menu(false);

    #[allow(unused_mut)]
    let mut event_loop = event_loop_builder.build();

    let window = WindowBuilder::new().with_title("Window 1").build(&event_loop).unwrap();
    let window2 = WindowBuilder::new().with_title("Window 2").build(&event_loop).unwrap();

<<<<<<< HEAD
    #[cfg(target_os = "macos")]
    {
        let app_m = Submenu::new("App", true);
        menu_bar.append(&app_m);
        app_m.append_items(&[
            &PredefinedMenuItem::about(None, None),
            &PredefinedMenuItem::separator(),
            &PredefinedMenuItem::services(None),
            &PredefinedMenuItem::separator(),
            &PredefinedMenuItem::hide(None),
            &PredefinedMenuItem::hide_others(None),
            &PredefinedMenuItem::show_all(None),
            &PredefinedMenuItem::separator(),
            &PredefinedMenuItem::quit(None),
        ]);
    }
    let file_m = Submenu::new("File", true);
    let edit_m = Submenu::new("Edit", true);
    let window_m = Submenu::new("Window", true);
=======
    let file_m = Submenu::new("&File", true);
    let edit_m = Submenu::new("&Edit", true);
    let window_m = Submenu::new("&Window", true);
>>>>>>> 1c01aa14

    menu_bar.append_items(&[&file_m]);

    let custom_i_1 = MenuItem::new(
        "C&ustom 1",
        true,
        Some(Accelerator::new(Some(Modifiers::ALT), Code::KeyC)),
    );
    let custom_i_2 = MenuItem::new("Custom 2", false, None);
    let check_custom_i_1 = CheckMenuItem::new("Check Custom 1", true, true, None);
    let check_custom_i_2 = CheckMenuItem::new("Check Custom 2", false, true, None);
    let check_custom_i_3 = CheckMenuItem::new(
        "Check Custom 3",
        true,
        true,
        Some(Accelerator::new(Some(Modifiers::SHIFT), Code::KeyD)),
    );

    let copy_i = PredefinedMenuItem::copy(None);
    let cut_i = PredefinedMenuItem::cut(None);
    let paste_i = PredefinedMenuItem::paste(None);
    let select_i = PredefinedMenuItem::select_all(None);

    file_m.append_items(&[
        &custom_i_1,
        &custom_i_2,
        // &window_m,
        &PredefinedMenuItem::separator(),
        &check_custom_i_1,
    ]);

    window_m.append_items(&[
        &check_custom_i_2,
        &PredefinedMenuItem::minimize(None),
        &PredefinedMenuItem::maximize(None),
        &PredefinedMenuItem::close_window(Some("Close")),
        &PredefinedMenuItem::separator(),
        &PredefinedMenuItem::quit(None),
        &select_i,
        &select_i,
        &PredefinedMenuItem::about(
            None,
            Some(AboutMetadata {
                name: Some("winit".to_string()),
                copyright: Some("Copyright winit".to_string()),
                ..Default::default()
            }),
        ),
        &check_custom_i_3,
        &custom_i_2,
        &custom_i_1,
    ]);

    edit_m.append_items(&[&copy_i, &PredefinedMenuItem::separator(), &cut_i]);

    edit_m.prepend(&paste_i);
    edit_m.append(&select_i);

    window_m.insert(&cut_i, 2);
    window_m.remove(&select_i);

    file_m.set_text("Hello World");

    custom_i_2.set_text("Foo Bar");
    check_custom_i_2.set_checked(false);
    check_custom_i_3.set_enabled(false);

    #[cfg(target_os = "windows")]
    {
        menu_bar.init_for_hwnd(window.hwnd() as _);
        menu_bar.init_for_hwnd(window2.hwnd() as _);
    }
    #[cfg(target_os = "macos")]
    {
        menu_bar.init_for_nsapp();
    }

    let menu_channel = menu_event_receiver();

    let mut x = 0_f64;
    let mut y = 0_f64;
    event_loop.run(move |event, _, control_flow| {
        *control_flow = ControlFlow::Wait;

        match event {
            // #[cfg(target_os = "macos")]
            // Event::NewEvents(winit::event::StartCause::Init) => {
            //     menu_bar.init_for_nsapp();
            // }
            Event::WindowEvent {
                event: WindowEvent::CloseRequested,
                ..
            } => *control_flow = ControlFlow::Exit,
            Event::WindowEvent {
                event: WindowEvent::CursorMoved { position, .. },
                window_id,
                ..
            } => {
                if window_id == window.id() {
                    x = position.x;
                    y = position.y;
                }
            }
            Event::WindowEvent {
                event:
                    WindowEvent::MouseInput {
                        state: ElementState::Pressed,
                        button: MouseButton::Right,
                        ..
                    },
                window_id,
                ..
            } => {
                if window_id == window2.id() {
                    #[cfg(target_os = "windows")]
                    window_m.show_context_menu_for_hwnd(window2.hwnd(), x, y);
                    #[cfg(target_os = "macos")]
                    menu_bar.show_context_menu_for_nsview(window2.ns_view() as _);
                }
            }
            Event::MainEventsCleared => {
                window.request_redraw();
            }
            _ => (),
        }

        if let Ok(event) = menu_channel.try_recv() {
            if event.id == custom_i_1.id() {
                file_m.insert(&MenuItem::new("asdasd", false, None), 2);
            }
            println!("{:?}", event);
        }
    })
}<|MERGE_RESOLUTION|>--- conflicted
+++ resolved
@@ -39,7 +39,6 @@
     let window = WindowBuilder::new().with_title("Window 1").build(&event_loop).unwrap();
     let window2 = WindowBuilder::new().with_title("Window 2").build(&event_loop).unwrap();
 
-<<<<<<< HEAD
     #[cfg(target_os = "macos")]
     {
         let app_m = Submenu::new("App", true);
@@ -56,14 +55,9 @@
             &PredefinedMenuItem::quit(None),
         ]);
     }
-    let file_m = Submenu::new("File", true);
-    let edit_m = Submenu::new("Edit", true);
-    let window_m = Submenu::new("Window", true);
-=======
     let file_m = Submenu::new("&File", true);
     let edit_m = Submenu::new("&Edit", true);
     let window_m = Submenu::new("&Window", true);
->>>>>>> 1c01aa14
 
     menu_bar.append_items(&[&file_m]);
 
