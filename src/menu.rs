// Copyright 2022-2022 Tauri Programme within The Commons Conservancy
// SPDX-License-Identifier: Apache-2.inner
// SPDX-License-Identifier: MIT

use std::{cell::RefCell, rc::Rc};

use crate::{util::AddOp, ContextMenu, IsMenuItem, MenuId, MenuItemKind, Position};

/// A root menu that can be added to a Window on Windows and Linux
/// and used as the app global menu on macOS.
#[derive(Clone)]
pub struct Menu {
    id: MenuId,
    inner: Rc<RefCell<crate::platform_impl::Menu>>,
}

impl Default for Menu {
    fn default() -> Self {
        Self::new()
    }
}

impl Menu {
    /// Creates a new menu.
    pub fn new() -> Self {
        let menu = crate::platform_impl::Menu::new(None);
        Self {
            id: menu.id().clone(),
            inner: Rc::new(RefCell::new(menu)),
        }
    }

    /// Creates a new menu with the specified id.
    pub fn with_id<I: Into<MenuId>>(id: I) -> Self {
        let id = id.into();
        Self {
            id: id.clone(),
            inner: Rc::new(RefCell::new(crate::platform_impl::Menu::new(Some(id)))),
        }
    }

    /// Creates a new menu with given `items`. It calls [`Menu::new`] and [`Menu::append_items`] internally.
    pub fn with_items(items: &[&dyn IsMenuItem]) -> crate::Result<Self> {
        let menu = Self::new();
        menu.append_items(items)?;
        Ok(menu)
    }

    /// Creates a new menu with the specified id and given `items`. It calls [`Menu::new`] and [`Menu::append_items`] internally.
    pub fn with_id_and_items<I: Into<MenuId>>(
        id: I,
        items: &[&dyn IsMenuItem],
    ) -> crate::Result<Self> {
        let menu = Self::with_id(id);
        menu.append_items(items)?;
        Ok(menu)
    }

    /// Returns a unique identifier associated with this menu.
    pub fn id(&self) -> &MenuId {
        &self.id
    }

    /// Add a menu item to the end of this menu.
    ///
    /// ## Platform-spcific:
    ///
    /// - **macOS:** Only [`Submenu`] can be added to the menu
    ///
    /// [`Submenu`]: crate::Submenu
    pub fn append(&self, item: &dyn IsMenuItem) -> crate::Result<()> {
        self.inner.borrow_mut().add_menu_item(item, AddOp::Append)
    }

    /// Add menu items to the end of this menu. It calls [`Menu::append`] in a loop internally.
    ///
    /// ## Platform-spcific:
    ///
    /// - **macOS:** Only [`Submenu`] can be added to the menu
    ///
    /// [`Submenu`]: crate::Submenu
    pub fn append_items(&self, items: &[&dyn IsMenuItem]) -> crate::Result<()> {
        for item in items {
            self.append(*item)?
        }

        Ok(())
    }

    /// Add a menu item to the beginning of this menu.
    ///
    /// ## Platform-spcific:
    ///
    /// - **macOS:** Only [`Submenu`] can be added to the menu
    ///
    /// [`Submenu`]: crate::Submenu
    pub fn prepend(&self, item: &dyn IsMenuItem) -> crate::Result<()> {
        self.inner
            .borrow_mut()
            .add_menu_item(item, AddOp::Insert(0))
    }

    /// Add menu items to the beginning of this menu. It calls [`Menu::insert_items`] with position of `0` internally.
    ///
    /// ## Platform-spcific:
    ///
    /// - **macOS:** Only [`Submenu`] can be added to the menu
    ///
    /// [`Submenu`]: crate::Submenu
    pub fn prepend_items(&self, items: &[&dyn IsMenuItem]) -> crate::Result<()> {
        self.insert_items(items, 0)
    }

    /// Insert a menu item at the specified `postion` in the menu.
    ///
    /// ## Platform-spcific:
    ///
    /// - **macOS:** Only [`Submenu`] can be added to the menu
    ///
    /// [`Submenu`]: crate::Submenu
    pub fn insert(&self, item: &dyn IsMenuItem, position: usize) -> crate::Result<()> {
        self.inner
            .borrow_mut()
            .add_menu_item(item, AddOp::Insert(position))
    }

    /// Insert menu items at the specified `postion` in the menu.
    ///
    /// ## Platform-spcific:
    ///
    /// - **macOS:** Only [`Submenu`] can be added to the menu
    ///
    /// [`Submenu`]: crate::Submenu
    pub fn insert_items(&self, items: &[&dyn IsMenuItem], position: usize) -> crate::Result<()> {
        for (i, item) in items.iter().enumerate() {
            self.insert(*item, position + i)?
        }

        Ok(())
    }

    /// Remove a menu item from this menu.
    pub fn remove(&self, item: &dyn IsMenuItem) -> crate::Result<()> {
        self.inner.borrow_mut().remove(item)
    }

<<<<<<< HEAD
    // TODO: add remove_at position
=======
    /// Remove the menu item at the specified position from this menu.
    pub fn remove_at(&self, position: usize) -> Option<MenuItemKind> {
        let mut items = self.items();
        if items.len() > position {
            let item = items.remove(position);
            let _ = self.remove(item.as_ref());
            Some(item)
        } else {
            None
        }
    }
>>>>>>> 043026c3

    /// Returns a list of menu items that has been added to this menu.
    pub fn items(&self) -> Vec<MenuItemKind> {
        self.inner.borrow().items()
    }

    /// Adds this menu to a [`gtk::ApplicationWindow`]
    ///
    /// - `container`: this is an optional paramter to specify a container for the [`gtk::MenuBar`],
    /// it is highly recommended to pass a container, otherwise the menubar will be added directly to the window,
    /// which is usually not the desired behavior.
    ///
    /// ## Example:
    /// ```no_run
    /// let window = gtk::ApplicationWindow::builder().build();
    /// let vbox = gtk::Box::new(gtk::Orientation::Vertical, 0);
    /// let menu = muda::Menu::new();
    /// // -- snip, add your menu items --
    /// menu.init_for_gtk_window(&window, Some(&vbox));
    /// // then proceed to add your widgets to the `vbox`
    /// ```
    ///
    /// ## Panics:
    ///
    /// Panics if the gtk event loop hasn't been initialized on the thread.
    #[cfg(target_os = "linux")]
    pub fn init_for_gtk_window<W, C>(&self, window: &W, container: Option<&C>) -> crate::Result<()>
    where
        W: gtk::prelude::IsA<gtk::ApplicationWindow>,
        W: gtk::prelude::IsA<gtk::Window>,
        W: gtk::prelude::IsA<gtk::Container>,
        C: gtk::prelude::IsA<gtk::Container>,
        C: gtk::prelude::IsA<gtk::Box>,
    {
        self.inner
            .borrow_mut()
            .init_for_gtk_window(window, container)
    }

    /// Adds this menu to a win32 window.
    ///
    /// ##  Note about accelerators:
    ///
    /// For accelerators to work, the event loop needs to call
    /// [`TranslateAcceleratorW`](windows_sys::Win32::UI::WindowsAndMessaging::TranslateAcceleratorW)
    /// with the [`HACCEL`](windows_sys::Win32::UI::WindowsAndMessaging::HACCEL) returned from [`Menu::haccel`]
    ///
    /// #### Example:
    /// ```no_run
    /// # use muda::Menu;
    /// # use windows_sys::Win32::UI::WindowsAndMessaging::{MSG, GetMessageW, TranslateMessage, DispatchMessageW, TranslateAcceleratorW};
    /// let menu = Menu::new();
    /// unsafe {
    ///     let mut msg: MSG = std::mem::zeroed();
    ///     while GetMessageW(&mut msg, 0, 0, 0) == 1 {
    ///         let translated = TranslateAcceleratorW(msg.hwnd, menu.haccel(), &msg as *const _);
    ///         if translated != 1{
    ///             TranslateMessage(&msg);
    ///             DispatchMessageW(&msg);
    ///         }
    ///     }
    /// }
    /// ```
    #[cfg(target_os = "windows")]
    pub fn init_for_hwnd(&self, hwnd: isize) -> crate::Result<()> {
        self.inner.borrow_mut().init_for_hwnd(hwnd)
    }

    /// Returns The [`HACCEL`](windows_sys::Win32::UI::WindowsAndMessaging::HACCEL) associated with this menu
    /// It can be used with [`TranslateAcceleratorW`](windows_sys::Win32::UI::WindowsAndMessaging::TranslateAcceleratorW)
    /// in the event loop to enable accelerators
    #[cfg(target_os = "windows")]
    pub fn haccel(&self) -> windows_sys::Win32::UI::WindowsAndMessaging::HACCEL {
        self.inner.borrow_mut().haccel()
    }

    /// Removes this menu from a [`gtk::ApplicationWindow`]
    #[cfg(target_os = "linux")]
    pub fn remove_for_gtk_window<W>(&self, window: &W) -> crate::Result<()>
    where
        W: gtk::prelude::IsA<gtk::ApplicationWindow>,
        W: gtk::prelude::IsA<gtk::Window>,
    {
        self.inner.borrow_mut().remove_for_gtk_window(window)
    }

    /// Removes this menu from a win32 window
    #[cfg(target_os = "windows")]
    pub fn remove_for_hwnd(&self, hwnd: isize) -> crate::Result<()> {
        self.inner.borrow_mut().remove_for_hwnd(hwnd)
    }

    /// Hides this menu from a [`gtk::ApplicationWindow`]
    #[cfg(target_os = "linux")]
    pub fn hide_for_gtk_window<W>(&self, window: &W) -> crate::Result<()>
    where
        W: gtk::prelude::IsA<gtk::ApplicationWindow>,
    {
        self.inner.borrow_mut().hide_for_gtk_window(window)
    }

    /// Hides this menu from a win32 window
    #[cfg(target_os = "windows")]
    pub fn hide_for_hwnd(&self, hwnd: isize) -> crate::Result<()> {
        self.inner.borrow().hide_for_hwnd(hwnd)
    }

    /// Shows this menu on a [`gtk::ApplicationWindow`]
    #[cfg(target_os = "linux")]
    pub fn show_for_gtk_window<W>(&self, window: &W) -> crate::Result<()>
    where
        W: gtk::prelude::IsA<gtk::ApplicationWindow>,
    {
        self.inner.borrow_mut().show_for_gtk_window(window)
    }

    /// Shows this menu on a win32 window
    #[cfg(target_os = "windows")]
    pub fn show_for_hwnd(&self, hwnd: isize) -> crate::Result<()> {
        self.inner.borrow().show_for_hwnd(hwnd)
    }

    /// Returns whether this menu visible on a [`gtk::ApplicationWindow`]
    #[cfg(target_os = "linux")]
    pub fn is_visible_on_gtk_window<W>(&self, window: &W) -> bool
    where
        W: gtk::prelude::IsA<gtk::ApplicationWindow>,
    {
        self.inner.borrow().is_visible_on_gtk_window(window)
    }

    #[cfg(target_os = "linux")]
    /// Returns the [`gtk::MenuBar`] that is associated with this window if it exists.
    /// This is useful to get information about the menubar for example its height.
    pub fn gtk_menubar_for_gtk_window<W>(self, window: &W) -> Option<gtk::MenuBar>
    where
        W: gtk::prelude::IsA<gtk::ApplicationWindow>,
    {
        self.inner.borrow().gtk_menubar_for_gtk_window(window)
    }

    /// Returns whether this menu visible on a on a win32 window
    #[cfg(target_os = "windows")]
    pub fn is_visible_on_hwnd(&self, hwnd: isize) -> bool {
        self.inner.borrow().is_visible_on_hwnd(hwnd)
    }

    /// Adds this menu to an NSApp.
    #[cfg(target_os = "macos")]
    pub fn init_for_nsapp(&self) {
        self.inner.borrow_mut().init_for_nsapp()
    }

    /// Removes this menu from an NSApp.
    #[cfg(target_os = "macos")]
    pub fn remove_for_nsapp(&self) {
        self.inner.borrow_mut().remove_for_nsapp()
    }
}

impl ContextMenu for Menu {
    #[cfg(target_os = "windows")]
    fn hpopupmenu(&self) -> windows_sys::Win32::UI::WindowsAndMessaging::HMENU {
        self.inner.borrow().hpopupmenu()
    }

    #[cfg(target_os = "windows")]
    fn show_context_menu_for_hwnd(&self, hwnd: isize, position: Option<Position>) {
        self.inner
            .borrow()
            .show_context_menu_for_hwnd(hwnd, position)
    }

    #[cfg(target_os = "windows")]
    fn attach_menu_subclass_for_hwnd(&self, hwnd: isize) {
        self.inner.borrow().attach_menu_subclass_for_hwnd(hwnd)
    }

    #[cfg(target_os = "windows")]
    fn detach_menu_subclass_from_hwnd(&self, hwnd: isize) {
        self.inner.borrow().detach_menu_subclass_from_hwnd(hwnd)
    }

    #[cfg(target_os = "linux")]
    fn show_context_menu_for_gtk_window(
        &self,
        window: &gtk::ApplicationWindow,
        position: Option<Position>,
    ) {
        self.inner
            .borrow_mut()
            .show_context_menu_for_gtk_window(window, position)
    }

    #[cfg(target_os = "linux")]
    fn gtk_context_menu(&self) -> gtk::Menu {
        self.inner.borrow_mut().gtk_context_menu()
    }

    #[cfg(target_os = "macos")]
    fn show_context_menu_for_nsview(&self, view: cocoa::base::id, position: Option<Position>) {
        self.inner
            .borrow_mut()
            .show_context_menu_for_nsview(view, position)
    }

    #[cfg(target_os = "macos")]
    fn ns_menu(&self) -> *mut std::ffi::c_void {
        self.inner.borrow().ns_menu()
    }
}<|MERGE_RESOLUTION|>--- conflicted
+++ resolved
@@ -144,9 +144,6 @@
         self.inner.borrow_mut().remove(item)
     }
 
-<<<<<<< HEAD
-    // TODO: add remove_at position
-=======
     /// Remove the menu item at the specified position from this menu.
     pub fn remove_at(&self, position: usize) -> Option<MenuItemKind> {
         let mut items = self.items();
@@ -158,7 +155,6 @@
             None
         }
     }
->>>>>>> 043026c3
 
     /// Returns a list of menu items that has been added to this menu.
     pub fn items(&self) -> Vec<MenuItemKind> {
