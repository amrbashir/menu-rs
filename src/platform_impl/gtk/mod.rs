// Copyright 2022-2022 Tauri Programme within The Commons Conservancy
// SPDX-License-Identifier: Apache-2.0
// SPDX-License-Identifier: MIT

mod accelerator;
mod icon;

pub(crate) use icon::PlatformIcon;

use crate::{
    accelerator::Accelerator,
    icon::{Icon, NativeIcon},
    items::*,
    util::{AddOp, Counter},
    IsMenuItem, MenuEvent, MenuItemKind, MenuItemType, Position,
};
use accelerator::{from_gtk_mnemonic, parse_accelerator, to_gtk_mnemonic};
use gtk::{prelude::*, Orientation};
use std::{
    cell::RefCell,
    collections::HashMap,
    rc::Rc,
    sync::atomic::{AtomicBool, Ordering},
};

static COUNTER: Counter = Counter::new();

macro_rules! return_if_predefined_item_not_supported {
    ($item:tt) => {
        let child = $item.child();
        let child_ = child.borrow();
        match (&child_.item_type, &child_.predefined_item_type) {
            (
<<<<<<< HEAD
                MenuItemType::Predefined,
                PredfinedMenuItemType::Separator
                | PredfinedMenuItemType::Copy
                | PredfinedMenuItemType::Cut
                | PredfinedMenuItemType::Paste
                | PredfinedMenuItemType::SelectAll
                | PredfinedMenuItemType::About(_),
=======
                crate::MenuItemType::Predefined,
                PredefinedMenuItemType::Separator
                | PredefinedMenuItemType::Copy
                | PredefinedMenuItemType::Cut
                | PredefinedMenuItemType::Paste
                | PredefinedMenuItemType::SelectAll
                | PredefinedMenuItemType::About(_),
>>>>>>> 22f2405b
            ) => {}
            (
                MenuItemType::Submenu
                | MenuItemType::MenuItem
                | MenuItemType::Check
                | MenuItemType::Icon,
                _,
            ) => {}
            _ => return Ok(()),
        }
        drop(child_);
    };
}

pub struct Menu {
    id: u32,
    children: Vec<Rc<RefCell<MenuChild>>>,
    gtk_menubars: HashMap<u32, gtk::MenuBar>,
    accel_group: Option<gtk::AccelGroup>,
    gtk_menu: (u32, Option<gtk::Menu>), // dedicated menu for tray or context menus
}

impl Menu {
    pub fn new() -> Self {
        Self {
            id: COUNTER.next(),
            children: Vec::new(),
            gtk_menubars: HashMap::new(),
            accel_group: None,
            gtk_menu: (COUNTER.next(), None),
        }
    }

    pub fn id(&self) -> u32 {
        self.id
    }

    pub fn add_menu_item(&mut self, item: &dyn crate::IsMenuItem, op: AddOp) -> crate::Result<()> {
        return_if_predefined_item_not_supported!(item);

        for (menu_id, menu_bar) in &self.gtk_menubars {
            let gtk_item = item.make_gtk_menu_item(*menu_id, self.accel_group.as_ref(), true)?;
            match op {
                AddOp::Append => menu_bar.append(&gtk_item),
                AddOp::Insert(position) => menu_bar.insert(&gtk_item, position as i32),
            }
            gtk_item.show();
        }

        {
            let (menu_id, menu) = &self.gtk_menu;
            if let Some(menu) = menu {
                let gtk_item =
                    item.make_gtk_menu_item(*menu_id, self.accel_group.as_ref(), true)?;
                match op {
                    AddOp::Append => menu.append(&gtk_item),
                    AddOp::Insert(position) => menu.insert(&gtk_item, position as i32),
                }
                gtk_item.show();
            }
        }

        match op {
            AddOp::Append => self.children.push(item.child()),
            AddOp::Insert(position) => self.children.insert(position, item.child()),
        }

        Ok(())
    }

    fn add_menu_item_with_id(&self, item: &dyn crate::IsMenuItem, id: u32) -> crate::Result<()> {
        return_if_predefined_item_not_supported!(item);

        for (menu_id, menu_bar) in self.gtk_menubars.iter().filter(|m| *m.0 == id) {
            let gtk_item = item.make_gtk_menu_item(*menu_id, self.accel_group.as_ref(), true)?;
            menu_bar.append(&gtk_item);
            gtk_item.show();
        }

        Ok(())
    }

    fn add_menu_item_to_context_menu(&self, item: &dyn crate::IsMenuItem) -> crate::Result<()> {
        return_if_predefined_item_not_supported!(item);

        let (menu_id, menu) = &self.gtk_menu;
        if let Some(menu) = menu {
            let gtk_item = item.make_gtk_menu_item(*menu_id, self.accel_group.as_ref(), true)?;
            menu.append(&gtk_item);
            gtk_item.show();
        }

        Ok(())
    }

    pub fn remove(&mut self, item: &dyn crate::IsMenuItem) -> crate::Result<()> {
        self.remove_inner(item, true, None)
    }

    pub fn remove_inner(
        &mut self,
        item: &dyn crate::IsMenuItem,
        remove_from_cache: bool,
        id: Option<u32>,
    ) -> crate::Result<()> {
        let child = {
            let index = self
                .children
                .iter()
                .position(|e| e.borrow().id == item.id())
                .ok_or(crate::Error::NotAChildOfThisMenu)?;
            if remove_from_cache {
                self.children.remove(index)
            } else {
                self.children.get(index).cloned().unwrap()
            }
        };

        if let MenuItemKind::Submenu(i) = item.kind() {
            let gtk_menus = i.0.borrow().gtk_menus.clone();

            for (menu_id, _) in gtk_menus {
                for item in i.items() {
                    i.0.borrow_mut()
                        .remove_inner(item.as_ref(), false, Some(menu_id))?;
                }
            }
        }

        for (menu_id, menu_bar) in &self.gtk_menubars {
            if id.map(|i| i == *menu_id).unwrap_or(true) {
                if let Some(items) = child
                    .borrow_mut()
                    .gtk_menu_items
                    .borrow_mut()
                    .remove(menu_id)
                {
                    for item in items {
                        menu_bar.remove(&item);
                    }
                }
            }
        }

        if remove_from_cache {
            let (menu_id, menu) = &self.gtk_menu;
            if let Some(menu) = menu {
                if let Some(items) = child
                    .borrow_mut()
                    .gtk_menu_items
                    .borrow_mut()
                    .remove(menu_id)
                {
                    for item in items {
                        menu.remove(&item);
                    }
                }
            }
        }
        Ok(())
    }

    pub fn items(&self) -> Vec<MenuItemKind> {
        self.children
            .iter()
            .map(|c| c.borrow().kind(c.clone()))
            .collect()
    }

    pub fn init_for_gtk_window<W, C>(
        &mut self,
        window: &W,
        container: Option<&C>,
    ) -> crate::Result<()>
    where
        W: IsA<gtk::ApplicationWindow>,
        W: IsA<gtk::Window>,
        W: IsA<gtk::Container>,
        C: IsA<gtk::Container>,
    {
        let id = window.as_ptr() as u32;

        if self.accel_group.is_none() {
            self.accel_group = Some(gtk::AccelGroup::new());
        }

        // This is the first time this method has been called on this window
        // so we need to create the menubar and its parent box
        if self.gtk_menubars.get(&id).is_none() {
            let menu_bar = gtk::MenuBar::new();
            self.gtk_menubars.insert(id, menu_bar);
        } else {
            return Err(crate::Error::AlreadyInitialized);
        }

        // Construct the entries of the menubar
        let menu_bar = &self.gtk_menubars[&id];

        window.add_accel_group(self.accel_group.as_ref().unwrap());

        for item in self.items() {
            self.add_menu_item_with_id(item.as_ref(), id)?;
        }

        // add the menubar to the specified widget, otherwise to the window
        if let Some(container) = container {
            container.add(menu_bar);
        } else {
            window.add(menu_bar);
        }

        // Show the menubar
        menu_bar.show();

        Ok(())
    }

    pub fn remove_for_gtk_window<W>(&mut self, window: &W) -> crate::Result<()>
    where
        W: IsA<gtk::ApplicationWindow>,
        W: IsA<gtk::Window>,
    {
        let id = window.as_ptr() as u32;

        // Remove from our cache
        let menu_bar = self
            .gtk_menubars
            .remove(&id)
            .ok_or(crate::Error::NotInitialized)?;

        for item in self.items() {
            let _ = self.remove_inner(item.as_ref(), false, Some(id));
        }

        // Remove the [`gtk::Menubar`] from the widget tree
        unsafe { menu_bar.destroy() };
        // Detach the accelerators from the window
        window.remove_accel_group(self.accel_group.as_ref().unwrap());
        Ok(())
    }

    pub fn hide_for_gtk_window<W>(&mut self, window: &W) -> crate::Result<()>
    where
        W: IsA<gtk::ApplicationWindow>,
    {
        self.gtk_menubars
            .get(&(window.as_ptr() as u32))
            .ok_or(crate::Error::NotInitialized)?
            .hide();
        Ok(())
    }

    pub fn show_for_gtk_window<W>(&self, window: &W) -> crate::Result<()>
    where
        W: IsA<gtk::ApplicationWindow>,
    {
        self.gtk_menubars
            .get(&(window.as_ptr() as u32))
            .ok_or(crate::Error::NotInitialized)?
            .show_all();
        Ok(())
    }

    pub fn is_visible_on_gtk_window<W>(&self, window: &W) -> bool
    where
        W: IsA<gtk::ApplicationWindow>,
    {
        self.gtk_menubars
            .get(&(window.as_ptr() as u32))
            .map(|m| m.get_visible())
            .unwrap_or(false)
    }

    pub fn gtk_menubar_for_gtk_window<W>(&self, window: &W) -> Option<gtk::MenuBar>
    where
        W: gtk::prelude::IsA<gtk::ApplicationWindow>,
    {
        self.gtk_menubars.get(&(window.as_ptr() as u32)).cloned()
    }

    pub fn show_context_menu_for_gtk_window(
        &mut self,
        widget: &impl IsA<gtk::Widget>,
        position: Option<Position>,
    ) {
        show_context_menu(self.gtk_context_menu(), widget, position)
    }

    pub fn gtk_context_menu(&mut self) -> gtk::Menu {
        let mut add_items = false;

        {
            if self.gtk_menu.1.is_none() {
                self.gtk_menu.1 = Some(gtk::Menu::new());
                add_items = true;
            }
        }

        if add_items {
            for item in self.items() {
                self.add_menu_item_to_context_menu(item.as_ref()).unwrap();
            }
        }

        self.gtk_menu.1.as_ref().unwrap().clone()
    }
}

/// A generic child in a menu
#[derive(Debug, Default)]
pub struct MenuChild {
    // shared fields between submenus and menu items
    item_type: MenuItemType,
    text: String,
    enabled: bool,
    id: u32,

    gtk_menu_items: Rc<RefCell<HashMap<u32, Vec<gtk::MenuItem>>>>,

    // menu item fields
    accelerator: Option<Accelerator>,
    gtk_accelerator: Option<(gdk::ModifierType, u32)>,

    // predefined menu item fields
    predefined_item_type: PredefinedMenuItemType,

    // check menu item fields
    checked: Rc<AtomicBool>,
    is_syncing_checked_state: Rc<AtomicBool>,

    // icon menu item fields
    icon: Option<Icon>,

    // submenu fields
    pub children: Option<Vec<Rc<RefCell<MenuChild>>>>,
    gtk_menus: HashMap<u32, Vec<(u32, gtk::Menu)>>,
    gtk_menu: (u32, Option<gtk::Menu>), // dedicated menu for tray or context menus
    accel_group: Option<gtk::AccelGroup>,
}

/// Constructors
impl MenuChild {
    pub fn new(text: &str, enabled: bool, accelerator: Option<Accelerator>) -> Self {
        Self {
            text: text.to_string(),
            enabled,
            accelerator,
            id: COUNTER.next(),
            item_type: MenuItemType::MenuItem,
            gtk_menu_items: Rc::new(RefCell::new(HashMap::new())),
            ..Default::default()
        }
    }

    pub fn new_submenu(text: &str, enabled: bool) -> Self {
        Self {
            text: text.to_string(),
            enabled,
            id: COUNTER.next(),
            children: Some(Vec::new()),
            item_type: MenuItemType::Submenu,
            gtk_menu: (COUNTER.next(), None),
            gtk_menu_items: Rc::new(RefCell::new(HashMap::new())),
            gtk_menus: HashMap::new(),
            ..Default::default()
        }
    }

    pub(crate) fn new_predefined(item_type: PredefinedMenuItemType, text: Option<String>) -> Self {
        Self {
            text: text.unwrap_or_else(|| item_type.text().to_string()),
            enabled: true,
            accelerator: item_type.accelerator(),
            id: COUNTER.next(),
            item_type: MenuItemType::Predefined,
            predefined_item_type: item_type,
            gtk_menu_items: Rc::new(RefCell::new(HashMap::new())),
            ..Default::default()
        }
    }

    pub fn new_check(
        text: &str,
        enabled: bool,
        checked: bool,
        accelerator: Option<Accelerator>,
    ) -> Self {
        Self {
            text: text.to_string(),
            enabled,
            checked: Rc::new(AtomicBool::new(checked)),
            accelerator,
            id: COUNTER.next(),
            item_type: MenuItemType::Check,
            gtk_menu_items: Rc::new(RefCell::new(HashMap::new())),
            is_syncing_checked_state: Rc::new(AtomicBool::new(false)),
            ..Default::default()
        }
    }

    pub fn new_icon(
        text: &str,
        enabled: bool,
        icon: Option<Icon>,
        accelerator: Option<Accelerator>,
    ) -> Self {
        Self {
            text: text.to_string(),
            enabled,
            icon,
            accelerator,
            id: COUNTER.next(),
            item_type: MenuItemType::Icon,
            gtk_menu_items: Rc::new(RefCell::new(HashMap::new())),
            is_syncing_checked_state: Rc::new(AtomicBool::new(false)),
            ..Default::default()
        }
    }

    pub fn new_native_icon(
        text: &str,
        enabled: bool,
        _native_icon: Option<NativeIcon>,
        accelerator: Option<Accelerator>,
    ) -> Self {
        Self {
            text: text.to_string(),
            enabled,
            accelerator,
            id: COUNTER.next(),
            item_type: MenuItemType::Icon,
            gtk_menu_items: Rc::new(RefCell::new(HashMap::new())),
            is_syncing_checked_state: Rc::new(AtomicBool::new(false)),
            ..Default::default()
        }
    }
}

/// Shared methods
impl MenuChild {
    pub(crate) fn item_type(&self) -> MenuItemType {
        self.item_type
    }

    pub fn id(&self) -> u32 {
        self.id
    }

    pub fn text(&self) -> String {
        match self
            .gtk_menu_items
            .borrow()
            .values()
            .collect::<Vec<_>>()
            .first()
            .map(|v| v.first())
            .map(|e| e.map(|i| i.label().map(from_gtk_mnemonic)))
        {
            Some(Some(Some(text))) => text,
            _ => self.text.clone(),
        }
    }

    pub fn set_text(&mut self, text: &str) {
        self.text = text.to_string();
        let text = to_gtk_mnemonic(text);
        for items in self.gtk_menu_items.borrow().values() {
            for i in items {
                i.set_label(&text);
            }
        }
    }

    pub fn is_enabled(&self) -> bool {
        match self
            .gtk_menu_items
            .borrow()
            .values()
            .collect::<Vec<_>>()
            .first()
            .map(|v| v.first())
            .map(|e| e.map(|i| i.is_sensitive()))
        {
            Some(Some(enabled)) => enabled,
            _ => self.enabled,
        }
    }

    pub fn set_enabled(&mut self, enabled: bool) {
        self.enabled = enabled;
        for items in self.gtk_menu_items.borrow().values() {
            for i in items {
                i.set_sensitive(enabled);
            }
        }
    }

    pub fn set_accelerator(&mut self, accelerator: Option<Accelerator>) -> crate::Result<()> {
        let prev_accel = self.gtk_accelerator.as_ref();
        let new_accel = accelerator.as_ref().map(parse_accelerator).transpose()?;

        for items in self.gtk_menu_items.borrow().values() {
            for i in items {
                if let Some((mods, key)) = prev_accel {
                    if let Some(accel_group) = &self.accel_group {
                        i.remove_accelerator(accel_group, *key, *mods);
                    }
                }
                if let Some((mods, key)) = new_accel {
                    if let Some(accel_group) = &self.accel_group {
                        i.add_accelerator(
                            "activate",
                            accel_group,
                            key,
                            mods,
                            gtk::AccelFlags::VISIBLE,
                        )
                    }
                }
            }
        }

        self.gtk_accelerator = new_accel;
        self.accelerator = accelerator;

        Ok(())
    }
}

/// CheckMenuItem methods
impl MenuChild {
    pub fn is_checked(&self) -> bool {
        match self
            .gtk_menu_items
            .borrow()
            .values()
            .collect::<Vec<_>>()
            .first()
            .map(|v| v.first())
            .map(|e| e.map(|i| i.downcast_ref::<gtk::CheckMenuItem>().unwrap().is_active()))
        {
            Some(Some(checked)) => checked,
            _ => self.checked.load(Ordering::Relaxed),
        }
    }

    pub fn set_checked(&mut self, checked: bool) {
        self.checked.store(checked, Ordering::Release);
        self.is_syncing_checked_state.store(true, Ordering::Release);
        for items in self.gtk_menu_items.borrow().values() {
            for i in items {
                i.downcast_ref::<gtk::CheckMenuItem>()
                    .unwrap()
                    .set_active(checked);
            }
        }
        self.is_syncing_checked_state
            .store(false, Ordering::Release);
    }
}

/// IconMenuItem methods
impl MenuChild {
    pub fn set_icon(&mut self, icon: Option<Icon>) {
        self.icon = icon.clone();

        let pixbuf = icon.map(|i| i.inner.to_pixbuf_scale(16, 16));
        for items in self.gtk_menu_items.borrow().values() {
            for i in items {
                let box_container = i.child().unwrap().downcast::<gtk::Box>().unwrap();
                box_container.children()[0]
                    .downcast_ref::<gtk::Image>()
                    .unwrap()
                    .set_pixbuf(pixbuf.as_ref())
            }
        }
    }
}

/// Submenu methods
impl MenuChild {
    pub fn add_menu_item(&mut self, item: &dyn crate::IsMenuItem, op: AddOp) -> crate::Result<()> {
        return_if_predefined_item_not_supported!(item);

        for menus in self.gtk_menus.values() {
            for (menu_id, menu) in menus {
                let gtk_item =
                    item.make_gtk_menu_item(*menu_id, self.accel_group.as_ref(), true)?;
                match op {
                    AddOp::Append => menu.append(&gtk_item),
                    AddOp::Insert(position) => menu.insert(&gtk_item, position as i32),
                }
                gtk_item.show();
            }
        }

        {
            let (menu_id, menu) = &self.gtk_menu;
            if let Some(menu) = menu {
                let gtk_item =
                    item.make_gtk_menu_item(*menu_id, self.accel_group.as_ref(), true)?;
                match op {
                    AddOp::Append => menu.append(&gtk_item),
                    AddOp::Insert(position) => menu.insert(&gtk_item, position as i32),
                }
                gtk_item.show();
            }
        }

        match op {
            AddOp::Append => self.children.as_mut().unwrap().push(item.child()),
            AddOp::Insert(position) => self
                .children
                .as_mut()
                .unwrap()
                .insert(position, item.child()),
        }

        Ok(())
    }

    fn add_menu_item_with_id(&self, item: &dyn crate::IsMenuItem, id: u32) -> crate::Result<()> {
        return_if_predefined_item_not_supported!(item);

        for menus in self.gtk_menus.values() {
            for (menu_id, menu) in menus.iter().filter(|m| m.0 == id) {
                let gtk_item =
                    item.make_gtk_menu_item(*menu_id, self.accel_group.as_ref(), true)?;
                menu.append(&gtk_item);
                gtk_item.show();
            }
        }

        Ok(())
    }

    fn add_menu_item_to_context_menu(&self, item: &dyn crate::IsMenuItem) -> crate::Result<()> {
        return_if_predefined_item_not_supported!(item);

        let (menu_id, menu) = &self.gtk_menu;
        if let Some(menu) = menu {
            let gtk_item = item.make_gtk_menu_item(*menu_id, None, true)?;
            menu.append(&gtk_item);
            gtk_item.show();
        }

        Ok(())
    }

    pub fn remove(&mut self, item: &dyn crate::IsMenuItem) -> crate::Result<()> {
        self.remove_inner(item, true, None)
    }

    fn remove_inner(
        &mut self,
        item: &dyn crate::IsMenuItem,
        remove_from_cache: bool,
        id: Option<u32>,
    ) -> crate::Result<()> {
        let child = {
            let index = self
                .children
                .as_ref()
                .unwrap()
                .iter()
                .position(|e| e.borrow().id == item.id())
                .ok_or(crate::Error::NotAChildOfThisMenu)?;
            if remove_from_cache {
                self.children.as_mut().unwrap().remove(index)
            } else {
                self.children.as_ref().unwrap().get(index).cloned().unwrap()
            }
        };

        if let MenuItemKind::Submenu(i) = item.kind() {
            let gtk_menus = i.0.borrow().gtk_menus.clone();

            for (menu_id, _) in gtk_menus {
                for item in i.items() {
                    i.0.borrow_mut()
                        .remove_inner(item.as_ref(), false, Some(menu_id))?;
                }
            }
        }

        for menus in self.gtk_menus.values() {
            for (menu_id, menu) in menus {
                if id.map(|i| i == *menu_id).unwrap_or(true) {
                    if let Some(items) = child
                        .borrow_mut()
                        .gtk_menu_items
                        .borrow_mut()
                        .remove(menu_id)
                    {
                        for item in items {
                            menu.remove(&item);
                        }
                    }
                }
            }
        }

        if remove_from_cache {
            let (menu_id, menu) = &self.gtk_menu;
            if let Some(menu) = menu {
                if let Some(items) = child
                    .borrow_mut()
                    .gtk_menu_items
                    .borrow_mut()
                    .remove(menu_id)
                {
                    for item in items {
                        menu.remove(&item);
                    }
                }
            }
        }

        Ok(())
    }

    pub fn items(&self) -> Vec<MenuItemKind> {
        self.children
            .as_ref()
            .unwrap()
            .iter()
            .map(|c| c.borrow().kind(c.clone()))
            .collect()
    }

    pub fn show_context_menu_for_gtk_window(
        &mut self,
        widget: &impl IsA<gtk::Widget>,
        position: Option<Position>,
    ) {
        show_context_menu(self.gtk_context_menu(), widget, position)
    }

    pub fn gtk_context_menu(&mut self) -> gtk::Menu {
        let mut add_items = false;
        {
            if self.gtk_menu.1.is_none() {
                self.gtk_menu.1 = Some(gtk::Menu::new());
                add_items = true;
            }
        }

        if add_items {
            for item in self.items() {
                self.add_menu_item_to_context_menu(item.as_ref()).unwrap();
            }
        }

        self.gtk_menu.1.as_ref().unwrap().clone()
    }
}

macro_rules! register_accel {
    ($self:ident, $item:ident, $accel_group:ident) => {
        $self.gtk_accelerator = $self
            .accelerator
            .as_ref()
            .map(parse_accelerator)
            .transpose()?;

        if let Some((mods, key)) = &$self.gtk_accelerator {
            if let Some(accel_group) = $accel_group {
                $item.add_accelerator(
                    "activate",
                    accel_group,
                    *key,
                    *mods,
                    gtk::AccelFlags::VISIBLE,
                )
            }
        }
    };
}

/// Gtk menu item creation methods
impl MenuChild {
    fn create_gtk_item_for_submenu(
        &mut self,
        menu_id: u32,
        accel_group: Option<&gtk::AccelGroup>,
        add_to_cache: bool,
    ) -> crate::Result<gtk::MenuItem> {
        let submenu = gtk::Menu::new();
        let item = gtk::MenuItem::builder()
            .label(&to_gtk_mnemonic(&self.text))
            .use_underline(true)
            .submenu(&submenu)
            .sensitive(self.enabled)
            .build();

        item.show();
        item.set_submenu(Some(&submenu));

        self.accel_group = accel_group.cloned();

        let mut id = 0;
        if add_to_cache {
            id = COUNTER.next();

            self.gtk_menu_items
                .borrow_mut()
                .entry(menu_id)
                .or_insert_with(Vec::new)
                .push(item.clone());
            self.gtk_menus
                .entry(menu_id)
                .or_insert_with(Vec::new)
                .push((id, submenu.clone()));
        }

        for item in self.items() {
            if add_to_cache {
                self.add_menu_item_with_id(item.as_ref(), id)?;
            } else {
                let gtk_item = item.make_gtk_menu_item(0, None, false)?;
                submenu.append(&gtk_item);
            }
        }

        Ok(item)
    }

    fn create_gtk_item_for_menu_item(
        &mut self,
        menu_id: u32,
        accel_group: Option<&gtk::AccelGroup>,
        add_to_cache: bool,
    ) -> crate::Result<gtk::MenuItem> {
        let item = gtk::MenuItem::builder()
            .label(&to_gtk_mnemonic(&self.text))
            .use_underline(true)
            .sensitive(self.enabled)
            .build();

        self.accel_group = accel_group.cloned();

        register_accel!(self, item, accel_group);

        let id = self.id;
        item.connect_activate(move |_| {
            MenuEvent::send(crate::MenuEvent { id });
        });

        if add_to_cache {
            self.gtk_menu_items
                .borrow_mut()
                .entry(menu_id)
                .or_insert_with(Vec::new)
                .push(item.clone());
        }

        Ok(item)
    }

    fn create_gtk_item_for_predefined_menu_item(
        &mut self,
        menu_id: u32,
        accel_group: Option<&gtk::AccelGroup>,
        add_to_cache: bool,
    ) -> crate::Result<gtk::MenuItem> {
        let text = self.text.clone();
        self.gtk_accelerator = self
            .accelerator
            .as_ref()
            .map(parse_accelerator)
            .transpose()?;
        let predefined_item_type = self.predefined_item_type.clone();

        let make_item = || {
            gtk::MenuItem::builder()
                .label(&to_gtk_mnemonic(&text))
                .use_underline(true)
                .sensitive(true)
                .build()
        };
        let register_accel = |item: &gtk::MenuItem| {
            if let Some((mods, key)) = &self.gtk_accelerator {
                if let Some(accel_group) = accel_group {
                    item.add_accelerator(
                        "activate",
                        accel_group,
                        *key,
                        *mods,
                        gtk::AccelFlags::VISIBLE,
                    )
                }
            }
        };

        let item = match predefined_item_type {
            PredefinedMenuItemType::Separator => {
                gtk::SeparatorMenuItem::new().upcast::<gtk::MenuItem>()
            }
            PredefinedMenuItemType::Copy
            | PredefinedMenuItemType::Cut
            | PredefinedMenuItemType::Paste
            | PredefinedMenuItemType::SelectAll => {
                let item = make_item();
                let (mods, key) =
                    parse_accelerator(&predefined_item_type.accelerator().unwrap()).unwrap();
                item.child()
                    .unwrap()
                    .downcast::<gtk::AccelLabel>()
                    .unwrap()
                    .set_accel(key, mods);
                item.connect_activate(move |_| {
                    // TODO: wayland
                    #[cfg(feature = "libxdo")]
                    if let Ok(xdo) = libxdo::XDo::new(None) {
                        let _ = xdo.send_keysequence(predefined_item_type.xdo_keys(), 0);
                    }
                });
                item
            }
            PredefinedMenuItemType::About(metadata) => {
                let item = make_item();
                register_accel(&item);
                item.connect_activate(move |_| {
                    if let Some(metadata) = &metadata {
                        let mut builder = gtk::builders::AboutDialogBuilder::new()
                            .modal(true)
                            .resizable(false);

                        if let Some(name) = &metadata.name {
                            builder = builder.program_name(name);
                        }
                        if let Some(version) = &metadata.full_version() {
                            builder = builder.version(version);
                        }
                        if let Some(authors) = &metadata.authors {
                            builder = builder.authors(authors.clone());
                        }
                        if let Some(comments) = &metadata.comments {
                            builder = builder.comments(comments);
                        }
                        if let Some(copyright) = &metadata.copyright {
                            builder = builder.copyright(copyright);
                        }
                        if let Some(license) = &metadata.license {
                            builder = builder.license(license);
                        }
                        if let Some(website) = &metadata.website {
                            builder = builder.website(website);
                        }
                        if let Some(website_label) = &metadata.website_label {
                            builder = builder.website_label(website_label);
                        }
                        if let Some(icon) = &metadata.icon {
                            builder = builder.logo(&icon.inner.to_pixbuf());
                        }

                        let about = builder.build();
                        about.run();
                        unsafe {
                            about.destroy();
                        }
                    }
                });
                item
            }
            _ => unreachable!(),
        };

        if add_to_cache {
            self.gtk_menu_items
                .borrow_mut()
                .entry(menu_id)
                .or_insert_with(Vec::new)
                .push(item.clone());
        }
        Ok(item)
    }

    fn create_gtk_item_for_check_menu_item(
        &mut self,
        menu_id: u32,
        accel_group: Option<&gtk::AccelGroup>,
        add_to_cache: bool,
    ) -> crate::Result<gtk::MenuItem> {
        let item = gtk::CheckMenuItem::builder()
            .label(&to_gtk_mnemonic(&self.text))
            .use_underline(true)
            .sensitive(self.enabled)
            .active(self.checked.load(Ordering::Relaxed))
            .build();

        self.accel_group = accel_group.cloned();

        register_accel!(self, item, accel_group);

        let id = self.id;
        let is_syncing_checked_state = self.is_syncing_checked_state.clone();
        let checked = self.checked.clone();
        let store = self.gtk_menu_items.clone();
        item.connect_toggled(move |i| {
            let should_dispatch = is_syncing_checked_state
                .compare_exchange(false, true, Ordering::Release, Ordering::Relaxed)
                .is_ok();

            if should_dispatch {
                let c = i.is_active();
                checked.store(c, Ordering::Release);

                for items in store.borrow().values() {
                    for i in items {
                        i.downcast_ref::<gtk::CheckMenuItem>()
                            .unwrap()
                            .set_active(c);
                    }
                }

                is_syncing_checked_state.store(false, Ordering::Release);

                MenuEvent::send(crate::MenuEvent { id });
            }
        });

        let item = item.upcast::<gtk::MenuItem>();

        if add_to_cache {
            self.gtk_menu_items
                .borrow_mut()
                .entry(menu_id)
                .or_insert_with(Vec::new)
                .push(item.clone());
        }

        Ok(item)
    }

    fn create_gtk_item_for_icon_menu_item(
        &mut self,
        menu_id: u32,
        accel_group: Option<&gtk::AccelGroup>,
        add_to_cache: bool,
    ) -> crate::Result<gtk::MenuItem> {
        let image = self
            .icon
            .as_ref()
            .map(|i| gtk::Image::from_pixbuf(Some(&i.inner.to_pixbuf_scale(16, 16))))
            .unwrap_or_else(gtk::Image::default);

        self.accel_group = accel_group.cloned();

        let label = gtk::AccelLabel::builder()
            .label(&to_gtk_mnemonic(&self.text))
            .use_underline(true)
            .xalign(0.0)
            .build();

        let box_container = gtk::Box::new(Orientation::Horizontal, 6);
        let style_context = box_container.style_context();
        let css_provider = gtk::CssProvider::new();
        let theme = r#"
            box {
                margin-left: -22px;
            }
          "#;
        let _ = css_provider.load_from_data(theme.as_bytes());
        style_context.add_provider(&css_provider, gtk::STYLE_PROVIDER_PRIORITY_APPLICATION);
        box_container.pack_start(&image, false, false, 0);
        box_container.pack_start(&label, true, true, 0);
        box_container.show_all();

        let item = gtk::MenuItem::builder()
            .child(&box_container)
            .sensitive(self.enabled)
            .build();

        register_accel!(self, item, accel_group);

        let id = self.id;
        item.connect_activate(move |_| {
            MenuEvent::send(crate::MenuEvent { id });
        });

        if add_to_cache {
            self.gtk_menu_items
                .borrow_mut()
                .entry(menu_id)
                .or_insert_with(Vec::new)
                .push(item.clone());
        }

        Ok(item)
    }
}

impl MenuItemKind {
    fn make_gtk_menu_item(
        &self,
        menu_id: u32,
        accel_group: Option<&gtk::AccelGroup>,
        add_to_cache: bool,
    ) -> crate::Result<gtk::MenuItem> {
        let mut child = self.child_mut();
        match child.item_type() {
            MenuItemType::Submenu => {
                child.create_gtk_item_for_submenu(menu_id, accel_group, add_to_cache)
            }
            MenuItemType::MenuItem => {
                child.create_gtk_item_for_menu_item(menu_id, accel_group, add_to_cache)
            }
            MenuItemType::Predefined => {
                child.create_gtk_item_for_predefined_menu_item(menu_id, accel_group, add_to_cache)
            }
            MenuItemType::Check => {
                child.create_gtk_item_for_check_menu_item(menu_id, accel_group, add_to_cache)
            }
            MenuItemType::Icon => {
                child.create_gtk_item_for_icon_menu_item(menu_id, accel_group, add_to_cache)
            }
        }
    }
}

impl dyn IsMenuItem + '_ {
    fn make_gtk_menu_item(
        &self,
        menu_id: u32,
        accel_group: Option<&gtk::AccelGroup>,
        add_to_cache: bool,
    ) -> crate::Result<gtk::MenuItem> {
        self.kind()
            .make_gtk_menu_item(menu_id, accel_group, add_to_cache)
    }
}

fn show_context_menu(
    gtk_menu: gtk::Menu,
    widget: &impl IsA<gtk::Widget>,
    position: Option<Position>,
) {
    let (pos, window) = if let Some(pos) = position {
        let window = widget.window();
        (
            pos.to_logical::<i32>(window.as_ref().map(|w| w.scale_factor()).unwrap_or(1) as _)
                .into(),
            window,
        )
    } else {
        let window = widget.screen().and_then(|s| s.root_window());
        (
            window
                .as_ref()
                .and_then(|w| {
                    w.display()
                        .default_seat()
                        .and_then(|s| s.pointer())
                        .map(|s| {
                            let p = s.position();
                            (p.1, p.2)
                        })
                })
                .unwrap_or_default(),
            window,
        )
    };

    if let Some(window) = window {
        let mut event = gdk::Event::new(gdk::EventType::ButtonPress);
        event.set_device(
            window
                .display()
                .default_seat()
                .and_then(|d| d.pointer())
                .as_ref(),
        );
        gtk_menu.popup_at_rect(
            &window,
            &gdk::Rectangle::new(pos.0, pos.1, 0, 0),
            gdk::Gravity::NorthWest,
            gdk::Gravity::NorthWest,
            Some(&event),
        );
    }
}

impl PredefinedMenuItemType {
    #[cfg(feature = "libxdo")]
    fn xdo_keys(&self) -> &str {
        match self {
            PredefinedMenuItemType::Copy => "ctrl+c",
            PredefinedMenuItemType::Cut => "ctrl+X",
            PredefinedMenuItemType::Paste => "ctrl+v",
            PredefinedMenuItemType::SelectAll => "ctrl+a",
            _ => unreachable!(),
        }
    }
}<|MERGE_RESOLUTION|>--- conflicted
+++ resolved
@@ -31,23 +31,13 @@
         let child_ = child.borrow();
         match (&child_.item_type, &child_.predefined_item_type) {
             (
-<<<<<<< HEAD
                 MenuItemType::Predefined,
-                PredfinedMenuItemType::Separator
-                | PredfinedMenuItemType::Copy
-                | PredfinedMenuItemType::Cut
-                | PredfinedMenuItemType::Paste
-                | PredfinedMenuItemType::SelectAll
-                | PredfinedMenuItemType::About(_),
-=======
-                crate::MenuItemType::Predefined,
                 PredefinedMenuItemType::Separator
                 | PredefinedMenuItemType::Copy
                 | PredefinedMenuItemType::Cut
                 | PredefinedMenuItemType::Paste
                 | PredefinedMenuItemType::SelectAll
                 | PredefinedMenuItemType::About(_),
->>>>>>> 22f2405b
             ) => {}
             (
                 MenuItemType::Submenu
