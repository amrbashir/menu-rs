--- conflicted
+++ resolved
@@ -1,12 +1,11 @@
 use crate::{accelerator::Accelerator, MenuItemExt, MenuItemType};
 use keyboard_types::{Code, Modifiers};
 
-<<<<<<< HEAD
 #[cfg(target_os = "macos")]
 pub const CMD_OR_CTRL: Modifiers = Modifiers::META;
 #[cfg(not(target_os = "macos"))]
 pub const CMD_OR_CTRL: Modifiers = Modifiers::CONTROL;
-=======
+
 /// A predefined (native) menu item which has a predfined behavior by the OS or by this crate.
 pub struct PredefinedMenuItem(pub(crate) crate::platform_impl::PredefinedMenuItem);
 
@@ -24,6 +23,10 @@
 }
 
 impl PredefinedMenuItem {
+    pub fn separator() -> PredefinedMenuItem {
+        PredefinedMenuItem::new::<&str>(PredfinedMenuItemType::Separator, None)
+    }
+
     pub fn copy(text: Option<&str>) -> PredefinedMenuItem {
         PredefinedMenuItem::new(PredfinedMenuItemType::Copy, text)
     }
@@ -40,14 +43,38 @@
         PredefinedMenuItem::new(PredfinedMenuItemType::SelectAll, text)
     }
 
-    pub fn separator() -> PredefinedMenuItem {
-        PredefinedMenuItem::new::<&str>(PredfinedMenuItemType::Separator, None)
+    pub fn undo(text: Option<&str>) -> PredefinedMenuItem {
+        PredefinedMenuItem::new(PredfinedMenuItemType::Undo, text)
+    }
+
+    pub fn redo(text: Option<&str>) -> PredefinedMenuItem {
+        PredefinedMenuItem::new(PredfinedMenuItemType::Redo, text)
     }
 
     pub fn minimize(text: Option<&str>) -> PredefinedMenuItem {
         PredefinedMenuItem::new(PredfinedMenuItemType::Minimize, text)
     }
 
+    pub fn maximize(text: Option<&str>) -> PredefinedMenuItem {
+        PredefinedMenuItem::new(PredfinedMenuItemType::Maximize, text)
+    }
+
+    pub fn fullscreen(text: Option<&str>) -> PredefinedMenuItem {
+        PredefinedMenuItem::new(PredfinedMenuItemType::Fullscreen, text)
+    }
+
+    pub fn hide(text: Option<&str>) -> PredefinedMenuItem {
+        PredefinedMenuItem::new(PredfinedMenuItemType::Hide, text)
+    }
+
+    pub fn hide_others(text: Option<&str>) -> PredefinedMenuItem {
+        PredefinedMenuItem::new(PredfinedMenuItemType::HideOthers, text)
+    }
+
+    pub fn show_all(text: Option<&str>) -> PredefinedMenuItem {
+        PredefinedMenuItem::new(PredfinedMenuItemType::ShowAll, text)
+    }
+
     pub fn close_window(text: Option<&str>) -> PredefinedMenuItem {
         PredefinedMenuItem::new(PredfinedMenuItemType::CloseWindow, text)
     }
@@ -60,6 +87,9 @@
         PredefinedMenuItem::new(PredfinedMenuItemType::About(metadata), text)
     }
 
+    pub fn services(text: Option<&str>) -> PredefinedMenuItem {
+        PredefinedMenuItem::new(PredfinedMenuItemType::Services, text)
+    }
     fn new<S: AsRef<str>>(item: PredfinedMenuItemType, text: Option<S>) -> Self {
         Self(crate::platform_impl::PredefinedMenuItem::new(
             item,
@@ -106,7 +136,6 @@
     /// The website label.
     pub website_label: Option<String>,
 }
->>>>>>> c787aa43
 
 #[derive(PartialEq, Eq, Debug, Clone)]
 #[non_exhaustive]
@@ -172,26 +201,17 @@
 
     pub(crate) fn accelerator(&self) -> Option<Accelerator> {
         match self {
-            PredfinedMenuItemType::Copy => {
-                Some(Accelerator::new(Some(CMD_OR_CTRL), Code::KeyC))
-            }
-            PredfinedMenuItemType::Cut => {
-                Some(Accelerator::new(Some(CMD_OR_CTRL), Code::KeyX))
-            }
-            PredfinedMenuItemType::Paste => {
-                Some(Accelerator::new(Some(CMD_OR_CTRL), Code::KeyV))
-            }
-            PredfinedMenuItemType::Undo => {
-                Some(Accelerator::new(Some(CMD_OR_CTRL), Code::KeyZ))
-            }
-            #[cfg(target_os = "macos")]
-            PredfinedMenuItemType::Redo => {
-                Some(Accelerator::new(Some(CMD_OR_CTRL | Modifiers::SHIFT), Code::KeyZ))
-            }
+            PredfinedMenuItemType::Copy => Some(Accelerator::new(Some(CMD_OR_CTRL), Code::KeyC)),
+            PredfinedMenuItemType::Cut => Some(Accelerator::new(Some(CMD_OR_CTRL), Code::KeyX)),
+            PredfinedMenuItemType::Paste => Some(Accelerator::new(Some(CMD_OR_CTRL), Code::KeyV)),
+            PredfinedMenuItemType::Undo => Some(Accelerator::new(Some(CMD_OR_CTRL), Code::KeyZ)),
+            #[cfg(target_os = "macos")]
+            PredfinedMenuItemType::Redo => Some(Accelerator::new(
+                Some(CMD_OR_CTRL | Modifiers::SHIFT),
+                Code::KeyZ,
+            )),
             #[cfg(not(target_os = "macos"))]
-            PredfinedMenuItemType::Redo => {
-                Some(Accelerator::new(Some(CMD_OR_CTRL), Code::KeyY))
-            }
+            PredfinedMenuItemType::Redo => Some(Accelerator::new(Some(CMD_OR_CTRL), Code::KeyY)),
             PredfinedMenuItemType::SelectAll => {
                 Some(Accelerator::new(Some(CMD_OR_CTRL), Code::KeyA))
             }
@@ -199,15 +219,15 @@
                 Some(Accelerator::new(Some(CMD_OR_CTRL), Code::KeyM))
             }
             #[cfg(target_os = "macos")]
-            PredfinedMenuItemType::Fullscreen => {
-                Some(Accelerator::new(Some(Modifiers::META | Modifiers::CONTROL), Code::KeyF))
-            }
-            PredfinedMenuItemType::Hide =>  {
-                Some(Accelerator::new(Some(CMD_OR_CTRL), Code::KeyH))
-            }
-            PredfinedMenuItemType::HideOthers =>  {
-                Some(Accelerator::new(Some(CMD_OR_CTRL | Modifiers::ALT), Code::KeyH))
-            }
+            PredfinedMenuItemType::Fullscreen => Some(Accelerator::new(
+                Some(Modifiers::META | Modifiers::CONTROL),
+                Code::KeyF,
+            )),
+            PredfinedMenuItemType::Hide => Some(Accelerator::new(Some(CMD_OR_CTRL), Code::KeyH)),
+            PredfinedMenuItemType::HideOthers => Some(Accelerator::new(
+                Some(CMD_OR_CTRL | Modifiers::ALT),
+                Code::KeyH,
+            )),
             #[cfg(target_os = "macos")]
             PredfinedMenuItemType::CloseWindow => {
                 Some(Accelerator::new(Some(CMD_OR_CTRL), Code::KeyW))
@@ -217,9 +237,7 @@
                 Some(Accelerator::new(Some(Modifiers::ALT), Code::F4))
             }
             #[cfg(target_os = "macos")]
-            PredfinedMenuItemType::Quit => {
-                Some(Accelerator::new(Some(CMD_OR_CTRL), Code::KeyQ))
-            }
+            PredfinedMenuItemType::Quit => Some(Accelerator::new(Some(CMD_OR_CTRL), Code::KeyQ)),
             _ => None,
         }
     }
